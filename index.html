<!DOCTYPE html>
<html lang="en">
<head>
    <meta charset="UTF-8">
    <meta name="viewport" content="width=device-width, initial-scale=1.0">
    <meta http-equiv="Cache-Control" content="no-cache, no-store, must-revalidate">
    <meta http-equiv="Pragma" content="no-cache">
    <meta http-equiv="Expires" content="0">
    <title>Sigma - The High-Yield Lending Specialist</title>
    <meta name="description" content="AI-powered DeFi yield optimization with Gearbox Protocol. Earn rewards on idle crypto assets with leveraged yield strategies.">

    <!-- Favicons -->
    <link rel="apple-touch-icon" sizes="180x180" href="/apple-touch-icon.png">
    <link rel="icon" type="image/png" sizes="32x32" href="/favicon-32x32.png">
    <link rel="icon" type="image/png" sizes="16x16" href="/favicon-16x16.png">
    <link rel="manifest" href="/site.webmanifest">
    <meta name="theme-color" content="#EA0890">

    <!-- Tailwind CSS -->
    <script src="https://cdn.tailwindcss.com"></script>
    <script>
        tailwind.config = {
            theme: {
                extend: {
                    colors: {
                        // Brand Colors
                        brand: {
                            pink: '#EA0890',
                            green: '#22C55E',
                        },
                        // Background Hierarchy
                        bg: {
                            primary: '#141414',
                            secondary: '#19191B',
                            tertiary: '#1E1E20',
                            elevated: '#252527',
                        },
                        // Text Hierarchy
                        txt: {
                            primary: '#FFFFFF',
                            secondary: '#A1A1AA',
                            tertiary: '#71717A',
                        },
                        // Borders
                        border: {
                            default: '#27272A',
                            light: '#3F3F46',
                        }
                    }
                }
            }
        }
    </script>

    <!-- React and ReactDOM -->
    <script crossorigin src="https://unpkg.com/react@18/umd/react.development.js"></script>
    <script crossorigin src="https://unpkg.com/react-dom@18/umd/react-dom.development.js"></script>

    <!-- Babel Standalone -->
    <script src="https://unpkg.com/@babel/standalone/babel.min.js"></script>

    <!-- Ethers.js for wallet interactions (better CDN support than wagmi/viem UMD) -->
    <script src="https://cdn.jsdelivr.net/npm/ethers@5.7.2/dist/ethers.umd.min.js" type="application/javascript"></script>

    <!-- API Client -->
    <script src="/api-client.js"></script>
    <script src="/web3-config.js"></script>

    <style>
        body {
            margin: 0;
            padding: 0;
            font-family: -apple-system, BlinkMacSystemFont, 'Segoe UI', 'Roboto', 'Oxygen',
                'Ubuntu', 'Cantarell', 'Fira Sans', 'Droid Sans', 'Helvetica Neue',
                sans-serif;
            -webkit-font-smoothing: antialiased;
            -moz-osx-font-smoothing: grayscale;
        }

        @keyframes messageSlideIn {
            from {
                opacity: 0;
                transform: translateY(10px);
            }
            to {
                opacity: 1;
                transform: translateY(0);
            }
        }

        .message-enter {
            animation: messageSlideIn 0.4s ease-out;
        }

        @keyframes buttonPopIn {
            0% {
                opacity: 0;
                transform: scale(0.8) translateY(10px);
            }
            60% {
                transform: scale(1.05) translateY(0);
            }
            100% {
                opacity: 1;
                transform: scale(1) translateY(0);
            }
        }

        @keyframes subtlePulse {
            0%, 100% {
                box-shadow: 0 0 0 0 rgba(234, 8, 144, 0.4);
            }
            50% {
                box-shadow: 0 0 0 4px rgba(234, 8, 144, 0);
            }
        }

        .button-enter {
            animation: buttonPopIn 0.5s cubic-bezier(0.34, 1.56, 0.64, 1);
        }

        .button-enter:nth-child(1) { animation-delay: 0.1s; }
        .button-enter:nth-child(2) { animation-delay: 0.2s; }
        .button-enter:nth-child(3) { animation-delay: 0.3s; }
        .button-enter:nth-child(4) { animation-delay: 0.4s; }

        .strategy-button {
            animation: subtlePulse 2s infinite;
        }
    </style>
</head>
<body>
    <div id="root"></div>

    <script type="text/babel">
        const { createContext, useContext, useMemo, useState } = React;
        const { StrictMode } = React;
        const { createRoot } = ReactDOM;

        /**
         * Gearbox Strategy Agent — Full App Flow (Chat-first Fintech Dashboard)
         *
         * P0 UX Improvements Applied:
         * ✓ Input field moved to top of ChatPanel
         * ✓ Consolidated empty states with progressive disclosure
         * ✓ Collapsible sidebar design
         * ✓ Positions integrated into main flow
         * ✓ Visual template cards with icons
         * ✓ Enhanced status indicators with timestamps
         * ✓ Prominent CTAs in empty states
         * ✓ Stepped onboarding flow
         */

        /* ----------------------------
           Minimal UI primitives
           ----------------------------*/
        const Badge = ({ children, tone = "neutral" }) => {
          const toneMap = {
            neutral: "bg-gray-100 text-gray-800",
            success: "bg-green-100 text-green-800",
            warning: "bg-yellow-100 text-yellow-800",
            danger: "bg-red-100 text-red-800",
            accent: "bg-bg-elevated text-indigo-700",
          };
          return (
            <span className={`inline-flex items-center px-2.5 py-0.5 rounded-full text-xs font-medium ${toneMap[tone]}`}>
              {children}
            </span>
          );
        };

        const Field = ({ label, children }) => (
          <div className="flex flex-col gap-1">
            <div className="text-xs text-txt-tertiary">{label}</div>
            <div className="text-sm text-txt-primary">{children}</div>
          </div>
        );

        /* Smart Empty State - Progressive disclosure based on user journey */
        const OpportunityEmptyState = ({ hasMandate, isScanning, onCreateMandate }) => {
          if (!hasMandate) {
            return (
              <div className="flex flex-col items-center justify-center py-16 px-6 text-center">
                <div className="w-16 h-16 rounded-full bg-indigo-100 flex items-center justify-center mb-4">
                  <svg className="w-8 h-8 text-indigo-600" fill="none" stroke="currentColor" viewBox="0 0 24 24">
                    <path strokeLinecap="round" strokeLinejoin="round" strokeWidth={2} d="M13 10V3L4 14h7v7l9-11h-7z" />
                  </svg>
                </div>
                <h3 className="text-lg font-semibold text-txt-primary mb-2">Ready to Start Earning?</h3>
                <p className="text-sm text-txt-secondary max-w-md mb-6">
                  Create your first mandate to start finding high-yield opportunities. Tell the agent what you want using the assistant on the left.
                </p>
                <button
                  onClick={onCreateMandate}
                  className="px-6 py-3 rounded-lg bg-indigo-600 text-white hover:bg-indigo-700 font-medium"
                >
                  Create Your First Mandate
                </button>
              </div>
            );
          }

          if (isScanning) {
            return (
              <div className="flex flex-col items-center justify-center py-16 px-6 text-center">
                <div className="w-16 h-16 rounded-full bg-indigo-100 flex items-center justify-center mb-4 animate-pulse">
                  <svg className="w-8 h-8 text-indigo-600 animate-spin" fill="none" viewBox="0 0 24 24">
                    <circle className="opacity-25" cx="12" cy="12" r="10" stroke="currentColor" strokeWidth="4"></circle>
                    <path className="opacity-75" fill="currentColor" d="M4 12a8 8 0 018-8V0C5.373 0 0 5.373 0 12h4zm2 5.291A7.962 7.962 0 014 12H0c0 3.042 1.135 5.824 3 7.938l3-2.647z"></path>
                  </svg>
                </div>
                <h3 className="text-lg font-semibold text-txt-primary mb-2">Scanning for Opportunities</h3>
                <p className="text-sm text-txt-secondary max-w-md">
                  Analyzing 47+ strategies across Ethereum, Base, and Arbitrum... opportunities will appear here automatically.
                </p>
              </div>
            );
          }

          return null;
        };

        /* ----------------------------
           App context
           ----------------------------*/
        const AppContext = createContext(null);
        function useApp(){ return useContext(AppContext); }
        const uid = (p = "id") => `${p}_${Math.random().toString(36).slice(2,9)}`;

        /* ----------------------------
           Chat-first onboarding
           ----------------------------*/
        function ChatPanel(){
          const { createMandateFromIntent, templates, setProposals, walletAddress, connectWallet, isWalletConnecting, openProposal, approveProposal, chatMessages, pushChatMessage, setChatMessages } = useApp();
          const messages = chatMessages;
          const setMessages = setChatMessages;
          const [input, setInput] = useState('');
          const [isLoading, setIsLoading] = useState(false);
          const [apiClient] = useState(() => new window.GearboxAPIClient());
          const [availableStrategies, setAvailableStrategies] = useState([]);
          const [suggestedTokens, setSuggestedTokens] = useState([]);
          const [walletTokenBalances, setWalletTokenBalances] = useState({}); // Store token symbol -> balance mapping

          // Dynamic quick replies - show strategies if available, then suggested tokens, otherwise show default options
          const quickReplies = availableStrategies.length > 0 ? [
            ...availableStrategies.slice(0, 3).map(strategy => ({
              iconSvg: '<svg width="24" height="24" viewBox="0 0 24 24" fill="none" xmlns="http://www.w3.org/2000/svg"><path d="M12 2L2 7L12 12L22 7L12 2Z" stroke="currentColor" stroke-width="2" stroke-linecap="round" stroke-linejoin="round"/><path d="M2 17L12 22L22 17" stroke="currentColor" stroke-width="2" stroke-linecap="round" stroke-linejoin="round"/><path d="M2 12L12 17L22 12" stroke="currentColor" stroke-width="2" stroke-linecap="round" stroke-linejoin="round"/></svg>',
              label: strategy.title.replace(/^(USDC|WETH|ETH)\s+/, ''), // Remove asset prefix
              description: `${strategy.projAPY}% APY`,
              isStrategy: true,
              strategy: strategy
            })),
            {
              iconSvg: '<svg width="24" height="24" viewBox="0 0 24 24" fill="none" xmlns="http://www.w3.org/2000/svg"><path d="M12 22C17.5228 22 22 17.5228 22 12C22 6.47715 17.5228 2 12 2C6.47715 2 2 6.47715 2 12C2 17.5228 6.47715 22 12 22Z" stroke="currentColor" stroke-width="2" stroke-linecap="round" stroke-linejoin="round"/><path d="M12 6V12L16 14" stroke="currentColor" stroke-width="2" stroke-linecap="round" stroke-linejoin="round"/></svg>',
              label: "Set Alert",
              description: "Notify me later",
              isAlert: true
            }
          ] : suggestedTokens.length > 0 ? [
            ...suggestedTokens.map(token => {
              // Icon mapping for different tokens
              const getTokenIcon = (token) => {
                const icons = {
                  'USDC': '<svg width="24" height="24" viewBox="0 0 24 24" fill="none" xmlns="http://www.w3.org/2000/svg"><path d="M12 1V23" stroke="currentColor" stroke-width="2" stroke-linecap="round" stroke-linejoin="round"/><path d="M17 5H9.5C8.57174 5 7.6815 5.36875 7.02513 6.02513C6.36875 6.6815 6 7.57174 6 8.5C6 9.42826 6.36875 10.3185 7.02513 10.9749C7.6815 11.6313 8.57174 12 9.5 12H14.5C15.4283 12 16.3185 12.3687 16.9749 13.0251C17.6313 13.6815 18 14.5717 18 15.5C18 16.4283 17.6313 17.3185 16.9749 17.9749C16.3185 18.6313 15.4283 19 14.5 19H6" stroke="currentColor" stroke-width="2" stroke-linecap="round" stroke-linejoin="round"/></svg>',
                  'USDT': '<svg width="24" height="24" viewBox="0 0 24 24" fill="none" xmlns="http://www.w3.org/2000/svg"><path d="M12 1V23" stroke="currentColor" stroke-width="2" stroke-linecap="round" stroke-linejoin="round"/><path d="M17 5H9.5C8.57174 5 7.6815 5.36875 7.02513 6.02513C6.36875 6.6815 6 7.57174 6 8.5C6 9.42826 6.36875 10.3185 7.02513 10.9749C7.6815 11.6313 8.57174 12 9.5 12H14.5C15.4283 12 16.3185 12.3687 16.9749 13.0251C17.6313 13.6815 18 14.5717 18 15.5C18 16.4283 17.6313 17.3185 16.9749 17.9749C16.3185 18.6313 15.4283 19 14.5 19H6" stroke="currentColor" stroke-width="2" stroke-linecap="round" stroke-linejoin="round"/></svg>',
                  'DAI': '<svg width="24" height="24" viewBox="0 0 24 24" fill="none" xmlns="http://www.w3.org/2000/svg"><path d="M12 1V23" stroke="currentColor" stroke-width="2" stroke-linecap="round" stroke-linejoin="round"/><path d="M17 5H9.5C8.57174 5 7.6815 5.36875 7.02513 6.02513C6.36875 6.6815 6 7.57174 6 8.5C6 9.42826 6.36875 10.3185 7.02513 10.9749C7.6815 11.6313 8.57174 12 9.5 12H14.5C15.4283 12 16.3185 12.3687 16.9749 13.0251C17.6313 13.6815 18 14.5717 18 15.5C18 16.4283 17.6313 17.3185 16.9749 17.9749C16.3185 18.6313 15.4283 19 14.5 19H6" stroke="currentColor" stroke-width="2" stroke-linecap="round" stroke-linejoin="round"/></svg>',
                  'GHO': '<svg width="24" height="24" viewBox="0 0 24 24" fill="none" xmlns="http://www.w3.org/2000/svg"><circle cx="12" cy="12" r="10" stroke="currentColor" stroke-width="2"/><text x="12" y="16" font-size="10" text-anchor="middle" fill="currentColor">G</text></svg>',
                  'sUSDe': '<svg width="24" height="24" viewBox="0 0 24 24" fill="none" xmlns="http://www.w3.org/2000/svg"><circle cx="12" cy="12" r="10" stroke="currentColor" stroke-width="2"/><text x="12" y="16" font-size="8" text-anchor="middle" fill="currentColor">sU</text></svg>',
                  'ETH': '<svg width="24" height="24" viewBox="0 0 24 24" fill="none" xmlns="http://www.w3.org/2000/svg"><path d="M13 2L3 14H12L11 22L21 10H12L13 2Z" stroke="currentColor" stroke-width="2" stroke-linecap="round" stroke-linejoin="round"/></svg>',
                  'WETH': '<svg width="24" height="24" viewBox="0 0 24 24" fill="none" xmlns="http://www.w3.org/2000/svg"><path d="M13 2L3 14H12L11 22L21 10H12L13 2Z" stroke="currentColor" stroke-width="2" stroke-linecap="round" stroke-linejoin="round"/></svg>',
                  'wstETH': '<svg width="24" height="24" viewBox="0 0 24 24" fill="none" xmlns="http://www.w3.org/2000/svg"><path d="M13 2L3 14H12L11 22L21 10H12L13 2Z" stroke="currentColor" stroke-width="2" stroke-linecap="round" stroke-linejoin="round"/></svg>',
                  'WBTC': '<svg width="24" height="24" viewBox="0 0 24 24" fill="none" xmlns="http://www.w3.org/2000/svg"><circle cx="12" cy="12" r="10" stroke="currentColor" stroke-width="2"/><text x="12" y="16" font-size="10" text-anchor="middle" fill="currentColor">₿</text></svg>'
                };
                return icons[token] || '<svg width="24" height="24" viewBox="0 0 24 24" fill="none" xmlns="http://www.w3.org/2000/svg"><circle cx="12" cy="12" r="10" stroke="currentColor" stroke-width="2"/></svg>';
              };

              return {
                iconSvg: getTokenIcon(token),
                label: token,
                description: `Search ${token} yields`,
                text: `Find me ${token} farming opportunities`,
                isToken: true
              };
            })
          ] : walletAddress ? [
            {
              iconSvg: '<svg width="24" height="24" viewBox="0 0 24 24" fill="none" xmlns="http://www.w3.org/2000/svg"><path d="M21 4H3C1.89543 4 1 4.89543 1 6V18C1 19.1046 1.89543 20 3 20H21C22.1046 20 23 19.1046 23 18V6C23 4.89543 22.1046 4 21 4Z" stroke="currentColor" stroke-width="2" stroke-linecap="round" stroke-linejoin="round"/><path d="M1 10H23" stroke="currentColor" stroke-width="2" stroke-linecap="round" stroke-linejoin="round"/></svg>',
              label: "My Wallet",
              description: "Analyze holdings",
              text: `Analyze my wallet ${walletAddress}`
            },
            {
              iconSvg: '<svg width="24" height="24" viewBox="0 0 24 24" fill="none" xmlns="http://www.w3.org/2000/svg"><path d="M12 1V23" stroke="currentColor" stroke-width="2" stroke-linecap="round" stroke-linejoin="round"/><path d="M17 5H9.5C8.57174 5 7.6815 5.36875 7.02513 6.02513C6.36875 6.6815 6 7.57174 6 8.5C6 9.42826 6.36875 10.3185 7.02513 10.9749C7.6815 11.6313 8.57174 12 9.5 12H14.5C15.4283 12 16.3185 12.3687 16.9749 13.0251C17.6313 13.6815 18 14.5717 18 15.5C18 16.4283 17.6313 17.3185 16.9749 17.9749C16.3185 18.6313 15.4283 19 14.5 19H6" stroke="currentColor" stroke-width="2" stroke-linecap="round" stroke-linejoin="round"/></svg>',
              label: "Stablecoins",
              description: "Earn with idle USDC/USDT",
              text: "Find me the best USDC farming opportunities with low risk"
            },
            {
              iconSvg: '<svg width="24" height="24" viewBox="0 0 24 24" fill="none" xmlns="http://www.w3.org/2000/svg"><path d="M13 2L3 14H12L11 22L21 10H12L13 2Z" stroke="currentColor" stroke-width="2" stroke-linecap="round" stroke-linejoin="round"/></svg>',
              label: "Max Yields",
              description: "Leverage my ETH",
              text: "Show me high-yield ETH strategies with 3-5x leverage"
            }
          ] : [
            {
              iconSvg: '<svg width="24" height="24" viewBox="0 0 24 24" fill="none" xmlns="http://www.w3.org/2000/svg"><path d="M12 1V23" stroke="currentColor" stroke-width="2" stroke-linecap="round" stroke-linejoin="round"/><path d="M17 5H9.5C8.57174 5 7.6815 5.36875 7.02513 6.02513C6.36875 6.6815 6 7.57174 6 8.5C6 9.42826 6.36875 10.3185 7.02513 10.9749C7.6815 11.6313 8.57174 12 9.5 12H14.5C15.4283 12 16.3185 12.3687 16.9749 13.0251C17.6313 13.6815 18 14.5717 18 15.5C18 16.4283 17.6313 17.3185 16.9749 17.9749C16.3185 18.6313 15.4283 19 14.5 19H6" stroke="currentColor" stroke-width="2" stroke-linecap="round" stroke-linejoin="round"/></svg>',
              label: "Stablecoins",
              description: "Earn with idle USDC/USDT",
              text: "Find me the best USDC farming opportunities with low risk"
            },
            {
              iconSvg: '<svg width="24" height="24" viewBox="0 0 24 24" fill="none" xmlns="http://www.w3.org/2000/svg"><path d="M13 2L3 14H12L11 22L21 10H12L13 2Z" stroke="currentColor" stroke-width="2" stroke-linecap="round" stroke-linejoin="round"/></svg>',
              label: "Max Yields",
              description: "Leverage my ETH",
              text: "Show me high-yield ETH strategies with 3-5x leverage"
            },
            {
              iconSvg: '<svg width="24" height="24" viewBox="0 0 24 24" fill="none" xmlns="http://www.w3.org/2000/svg"><path d="M12 22C17.5228 22 22 17.5228 22 12C22 6.47715 17.5228 2 12 2C6.47715 2 2 6.47715 2 12C2 17.5228 6.47715 22 12 22Z" stroke="currentColor" stroke-width="2" stroke-linecap="round" stroke-linejoin="round"/><path d="M9 12L11 14L15 10" stroke="currentColor" stroke-width="2" stroke-linecap="round" stroke-linejoin="round"/></svg>',
              label: "Low Risk",
              description: "Conservative approach",
              text: "What are the safest yield strategies right now?"
            }
          ];

          function pushMessage(from, text, extraData = {}){
            pushChatMessage(from, text, extraData);
          }

          // Auto-trigger wallet analysis after connection
          React.useEffect(() => {
            window.onWalletConnected = async (address) => {
              // Add natural "connected" confirmation message with delay
              await new Promise(resolve => setTimeout(resolve, 400));
              pushMessage('agent', `Perfect! I can see your wallet (${address.slice(0,6)}...${address.slice(-4)}) 🎯`);

              // Add natural "thinking" message with loading state
              await new Promise(resolve => setTimeout(resolve, 1000));
              const analyzingId = uid('m');
              pushChatMessage('agent', 'Let me check what you\'ve got in there...', { id: analyzingId, isLoading: true });

              try {
                // Call AI to analyze wallet
                const response = await apiClient.sendMessage(`Analyze my wallet ${address}`);
                console.log('📨 Wallet auto-analysis response:', response);

                // Remove loading message
                setMessages(m => m.filter(msg => msg.id !== analyzingId));

                // Add analysis result
                pushMessage('agent', response.message);

                // Handle wallet tokens from response
                if (response.walletTokens && response.walletTokens.length > 0) {
                  console.log('✅ Auto-analysis wallet tokens received:', response.walletTokens);
                  const tokenSymbols = response.walletTokens.map(token => token.symbol);
                  console.log('🔄 Setting suggested tokens from auto-analysis:', tokenSymbols);
                  setSuggestedTokens(tokenSymbols);

                  // Store balances for later use
                  const balanceMap = {};
                  response.walletTokens.forEach(token => {
                    balanceMap[token.symbol] = parseFloat(token.balance).toFixed(2);
                  });
                  setWalletTokenBalances(balanceMap);
                  console.log('💰 Stored wallet token balances:', balanceMap);
                } else {
                  console.log('❌ No wallet tokens in auto-analysis response');
                }
              } catch (error) {
                setMessages(m => m.filter(msg => msg.id !== analyzingId));
                pushMessage('agent', `Oops! Hit a snag analyzing your wallet: ${error.message}. Let's try again?`);
              }
            };

            return () => {
              window.onWalletConnected = null;
            };
          }, [apiClient, createMandateFromIntent]);

          async function handleSend(text){
            if(!text || isLoading) return;
            pushMessage('user', text);
            setInput('');
            setIsLoading(true);

            // Clear previous quick reply states to prevent stale buttons
            setAvailableStrategies([]);
            setSuggestedTokens([]);

            // Show natural typing indicator with delay
            await new Promise(resolve => setTimeout(resolve, 600));
            const thinkingId = uid('m');
            const thinkingMessages = [
              'Let me check that for you...',
              'Looking into this...',
              'One moment...',
              'Give me just a second...',
              'Checking the best options...'
            ];
            const randomThinking = thinkingMessages[Math.floor(Math.random() * thinkingMessages.length)];
            setMessages(m => [...m, { id: thinkingId, from: 'agent', text: randomThinking, isLoading: true }]);

            try {
              // Call real AI agent
              const response = await apiClient.sendMessage(text);
              console.log('📨 API Response:', response);

              // Remove thinking message
              setMessages(m => m.filter(msg => msg.id !== thinkingId));

              // Add AI response
              pushMessage('agent', response.message);

              // Check if we have wallet tokens from wallet analysis
              if (response.walletTokens && response.walletTokens.length > 0) {
                console.log('✅ Wallet tokens received:', response.walletTokens);
                // Convert wallet tokens to suggested token format for display
                const tokenSymbols = response.walletTokens.map(token => token.symbol);
                console.log('🔄 Setting suggested tokens:', tokenSymbols);
                setSuggestedTokens(tokenSymbols);

                // Store balances for later use
                const balanceMap = {};
                response.walletTokens.forEach(token => {
                  balanceMap[token.symbol] = parseFloat(token.balance).toFixed(2);
                });
                setWalletTokenBalances(balanceMap);
                console.log('💰 Stored wallet token balances:', balanceMap);
              } else {
                console.log('❌ No wallet tokens in response');
              }

              // Check if we have strategies to display
              if (response.strategies && response.strategies.length > 0) {
                // Clear suggested tokens when showing strategies
                setSuggestedTokens([]);

                // Display top 3 strategies only (no intermediate loading message)
                const topStrategies = response.strategies.slice(0, 3);
                setAvailableStrategies(topStrategies);
                setProposals(topStrategies);

                // Don't auto-create mandate - let user select strategy first
              }
            } catch (error) {
              console.error('Chat error:', error);
              setMessages(m => m.filter(msg => msg.id !== thinkingId));
              pushMessage('agent', `Hmm, something went wrong: ${error.message}. Want to give it another shot?`);
            } finally {
              setIsLoading(false);
            }
          }

          return (
            <div className="rounded-2xl bg-bg-secondary border border-border-default p-6 shadow-lg h-full flex flex-col min-h-[600px]">

              {/* Messages area - Takes up most space, items aligned to bottom */}
              <div className="flex-1 overflow-auto flex flex-col justify-end space-y-4 pr-2">
                {messages.map(m => (
                  <div key={m.id} className="message-enter">
                    <div className={`max-w-[90%] ${m.from==='agent' ? 'bg-bg-tertiary self-start rounded-xl p-4 text-txt-primary' : 'bg-brand-pink text-white self-end rounded-xl p-4 ml-auto'}`}>
                      <div className="text-base leading-relaxed">
                        {/* Parse markdown-style lists for wallet holdings */}
                        {m.text.includes('* ') ? (
                          <div>
                            {m.text.split('\n').map((line, idx) => {
                              if (line.trim().startsWith('* ')) {
                                // Parse token amount and USD value
                                const content = line.replace('* ', '').trim();
                                return (
                                  <div key={idx} className="flex items-baseline justify-between py-1 border-b border-border-default last:border-b-0">
                                    <span className="text-txt-primary font-medium">{content.split('(')[0].trim()}</span>
                                    <span className="text-txt-secondary text-sm ml-4">{content.match(/\((.*?)\)/)?.[1] || ''}</span>
                                  </div>
                                );
                              } else {
                                return <div key={idx} className={idx === 0 ? 'mb-3 font-medium' : 'mt-2'}>{line}</div>;
                              }
                            })}
                          </div>
                        ) : (
                          <div className="flex items-center gap-2 flex-wrap">
                            {m.text}
                            {m.successLink && (
                              <a
                                href={m.successLink.url}
                                target="_self"
                                className="text-brand-pink font-bold hover:underline inline-flex items-center"
                              >
                                {m.successLink.text}
                                <svg className="w-4 h-4 ml-1" fill="none" stroke="currentColor" viewBox="0 0 24 24">
                                  <path strokeLinecap="round" strokeLinejoin="round" strokeWidth={2} d="M10 6H6a2 2 0 00-2 2v10a2 2 0 002 2h10a2 2 0 002-2v-4M14 4h6m0 0v6m0-6L10 14" />
                                </svg>
                              </a>
                            )}
                            {m.successLinks && m.successLinks.map((link, idx) => (
                              <React.Fragment key={idx}>
                                {idx > 0 && <span>or via</span>}
                                <a
                                  href={link.url}
                                  target="_blank"
                                  rel="noopener noreferrer"
                                  className="text-brand-pink font-bold hover:underline inline-flex items-center"
                                >
                                  {link.text}
                                  <svg className="w-4 h-4 ml-1" fill="none" stroke="currentColor" viewBox="0 0 24 24">
                                    <path strokeLinecap="round" strokeLinejoin="round" strokeWidth={2} d="M10 6H6a2 2 0 00-2 2v10a2 2 0 002 2h10a2 2 0 002-2v-4M14 4h6m0 0v6m0-6L10 14" />
                                  </svg>
                                </a>
                              </React.Fragment>
                            ))}
                            {m.retryAction && (
                              <div className="mt-3">
                                <button
                                  onClick={() => {
                                    approveProposal(m.retryAction.strategyId, m.retryAction.depositAmount);
                                  }}
                                  className="px-4 py-2 rounded-lg bg-brand-pink text-white font-semibold hover:bg-[#D10780] transition-all inline-flex items-center gap-2"
                                >
                                  <svg className="w-4 h-4" fill="none" stroke="currentColor" viewBox="0 0 24 24">
                                    <path strokeLinecap="round" strokeLinejoin="round" strokeWidth={2} d="M4 4v5h.582m15.356 2A8.001 8.001 0 004.582 9m0 0H9m11 11v-5h-.581m0 0a8.003 8.003 0 01-15.357-2m15.357 2H15" />
                                  </svg>
                                  {m.retryAction.buttonText}
                                </button>
                              </div>
                            )}
                            {m.isLoading && (
                              <div className="flex gap-1">
                                <div className="w-2 h-2 bg-brand-pink rounded-full animate-bounce" style={{animationDelay: '0ms'}}></div>
                                <div className="w-2 h-2 bg-brand-pink rounded-full animate-bounce" style={{animationDelay: '150ms'}}></div>
                                <div className="w-2 h-2 bg-brand-pink rounded-full animate-bounce" style={{animationDelay: '300ms'}}></div>
                              </div>
                            )}
                          </div>
                        )}
                      </div>
                    </div>
                    {m.showWalletConnect && !walletAddress && (
                      <div className="mt-2 max-w-[90%] bg-bg-tertiary self-start rounded-xl p-4 text-txt-primary">
                        <div className="text-base leading-relaxed">
                          <button
                            onClick={connectWallet}
                            disabled={isWalletConnecting}
                            className="text-brand-pink font-bold hover:underline disabled:opacity-50"
                          >
                            {isWalletConnecting ? 'Connecting...' : 'Connect your wallet'}
                          </button>
                          <span> to get started.</span>
                        </div>
                      </div>
                    )}
                    {m.strategyDetails && (
                      <div className="mt-4 bg-bg-secondary border border-border-default rounded-2xl p-6 max-w-xl shadow-lg">
                        <div className="flex items-start justify-between mb-2">
                          <div>
                            <h3 className="text-xl font-bold text-txt-primary">{m.strategyDetails.title}</h3>
                            <p className="text-sm text-txt-tertiary mt-1">{m.strategyDetails.chain} — {m.strategyDetails.strategy}</p>
                            {m.strategyDetails.strategyType === 'passive_lending' && (
                              <p className="text-xs text-txt-secondary mt-2 max-w-md">
                                Deposit {m.strategyDetails.underlyingSymbol} into the pool to earn {m.strategyDetails.projAPY.toFixed(2)}% APY. No leverage, no liquidation risk. Withdraw anytime (subject to pool liquidity).
                              </p>
                            )}
                          </div>
                          <div className={`px-3 py-1 rounded-full text-xs font-semibold ${
                            m.strategyDetails.risk === 'low' ? 'bg-blue-100 text-blue-700' :
                            m.strategyDetails.risk === 'medium' ? 'bg-amber-100 text-amber-700' :
                            'bg-red-100 text-red-700'
                          }`}>
                            {m.strategyDetails.risk.toUpperCase()}
                          </div>
                        </div>

                        <div className="grid grid-cols-2 gap-4 mb-6 mt-4">
                          <div className="bg-bg-elevated border border-border-light p-4 rounded-xl">
                            <div className="text-xs text-txt-tertiary mb-1">Projected APY</div>
                            <div className="text-3xl font-bold text-brand-green">{m.strategyDetails.projAPY.toFixed(2)}%</div>
                          </div>
                          <div className="bg-bg-tertiary p-4 rounded-xl">
                            <div className="text-xs text-txt-secondary mb-1">TVL</div>
                            <div className="text-xl font-semibold text-txt-primary">${(m.strategyDetails.tvl / 1000000).toFixed(1)}M</div>
                          </div>
                        </div>

                        <div className="space-y-3 mb-6">
                          <div className="space-y-2">
                            <div className="flex justify-between text-sm">
                              <span className="text-txt-secondary">Deposit Amount ({m.strategyDetails.underlyingSymbol || 'Token'})</span>
                              {m.strategyDetails.userBalance && (
                                <button
                                  onClick={() => {
                                    const maxAmount = parseFloat(m.strategyDetails.userBalance) || 0;
                                    const currentLeverage = m.strategyDetails.currentLeverage || m.strategyDetails.leverage;
                                    setMessages(msgs => msgs.map(msg => {
                                      if (msg.id === m.id && msg.strategyDetails) {
                                        return {
                                          ...msg,
                                          strategyDetails: {
                                            ...msg.strategyDetails,
                                            depositAmount: maxAmount,
                                            borrowAmount: maxAmount * (currentLeverage - 1)
                                          }
                                        };
                                      }
                                      return msg;
                                    }));
                                  }}
                                  className="text-xs text-brand-pink hover:underline cursor-pointer"
                                >
                                  Balance: {m.strategyDetails.userBalance} (tap to use)
                                </button>
                              )}
                            </div>
                            <div className="flex gap-2">
                              <input
                                type="number"
                                min="0"
                                step="0.01"
                                value={m.strategyDetails.depositAmount || ''}
                                placeholder="Enter amount"
                                onChange={(e) => {
                                  const newDepositAmount = parseFloat(e.target.value) || 0;
                                  const currentLeverage = m.strategyDetails.currentLeverage || m.strategyDetails.leverage;

                                  // Update the message with new deposit amount
                                  setMessages(msgs => msgs.map(msg => {
                                    if (msg.id === m.id && msg.strategyDetails) {
                                      return {
                                        ...msg,
                                        strategyDetails: {
                                          ...msg.strategyDetails,
                                          depositAmount: newDepositAmount,
                                          borrowAmount: newDepositAmount * (currentLeverage - 1)
                                        }
                                      };
                                    }
                                    return msg;
                                }));
                              }}
                              className="flex-1 px-4 py-2 rounded-lg border-2 border-border-default bg-bg-tertiary text-txt-primary placeholder-txt-tertiary focus:border-brand-pink focus:ring-2 focus:ring-brand-pink/20 text-sm"
                            />
                            {m.strategyDetails.userBalance && (
                              <>
                                <button
                                  onClick={() => {
                                    const halfAmount = (parseFloat(m.strategyDetails.userBalance) / 2) || 0;
                                    const currentLeverage = m.strategyDetails.currentLeverage || m.strategyDetails.leverage;
                                    setMessages(msgs => msgs.map(msg => {
                                      if (msg.id === m.id && msg.strategyDetails) {
                                        return {
                                          ...msg,
                                          strategyDetails: {
                                            ...msg.strategyDetails,
                                            depositAmount: halfAmount,
                                            borrowAmount: halfAmount * (currentLeverage - 1)
                                          }
                                        };
                                      }
                                      return msg;
                                    }));
                                  }}
                                  className="px-3 py-2 rounded-lg border border-border-default hover:border-brand-pink hover:bg-brand-pink/10 text-xs font-semibold text-txt-primary transition-colors"
                                >
                                  50%
                                </button>
                                <button
                                  onClick={() => {
                                    const maxAmount = parseFloat(m.strategyDetails.userBalance) || 0;
                                    const currentLeverage = m.strategyDetails.currentLeverage || m.strategyDetails.leverage;
                                    setMessages(msgs => msgs.map(msg => {
                                      if (msg.id === m.id && msg.strategyDetails) {
                                        return {
                                          ...msg,
                                          strategyDetails: {
                                            ...msg.strategyDetails,
                                            depositAmount: maxAmount,
                                            borrowAmount: maxAmount * (currentLeverage - 1)
                                          }
                                        };
                                      }
                                      return msg;
                                    }));
                                  }}
                                  className="px-3 py-2 rounded-lg border border-border-default hover:border-brand-pink hover:bg-brand-pink/10 text-xs font-semibold text-txt-primary transition-colors"
                                >
                                  MAX
                                </button>
                              </>
                            )}
                            </div>
                          </div>

                          {/* Conditional: Only show for leveraged strategies */}
                          {m.strategyDetails.strategyType === 'leveraged_credit_account' && (
                            <>
                              {m.strategyDetails.depositAmount > 0 && (
                                <div className="text-xs text-txt-tertiary">
                                  Borrow: {(m.strategyDetails.depositAmount * ((m.strategyDetails.currentLeverage || m.strategyDetails.leverage) - 1)).toFixed(2)} {m.strategyDetails.underlyingSymbol || 'Token'}
                                </div>
                              )}

                              <div className="space-y-2">
                                <div className="flex justify-between text-sm">
                                  <span className="text-txt-secondary">Leverage</span>
                                  <span className="font-semibold text-brand-pink">{m.strategyDetails.currentLeverage || m.strategyDetails.leverage}x</span>
                                </div>
                                <input
                                  type="range"
                                  min={m.strategyDetails.minLeverage || 1}
                                  max={m.strategyDetails.maxLeverage || 10}
                                  step="0.1"
                                  value={m.strategyDetails.currentLeverage || m.strategyDetails.leverage}
                                  onChange={(e) => {
                                    const newLeverage = parseFloat(e.target.value);
                                    // Recalculate APY: (collateralAPY * leverage) - (borrowAPY * (leverage - 1))
                                    const newAPY = (m.strategyDetails.collateralAPY * newLeverage) - (m.strategyDetails.borrowAPY * (newLeverage - 1));
                                    const currentDeposit = m.strategyDetails.depositAmount || 0;

                                    // Update the message with new leverage, APY, and borrow amount
                                    setMessages(msgs => msgs.map(msg => {
                                      if (msg.id === m.id && msg.strategyDetails) {
                                        return {
                                          ...msg,
                                          strategyDetails: {
                                            ...msg.strategyDetails,
                                            currentLeverage: newLeverage,
                                            projAPY: parseFloat(newAPY.toFixed(2)),
                                            borrowAmount: currentDeposit * (newLeverage - 1)
                                          }
                                        };
                                      }
                                      return msg;
                                    }));
                                  }}
                                  className="w-full h-2 bg-border-default rounded-lg appearance-none cursor-pointer accent-brand-pink"
                                  style={{ accentColor: '#EA0890' }}
                                />
                                <div className="flex justify-between text-xs text-txt-tertiary">
                                  <span>{m.strategyDetails.minLeverage || 1}x</span>
                                  <span>{m.strategyDetails.maxLeverage || 10}x</span>
                                </div>
                              </div>
                            </>
                          )}

                          {/* REMOVED: Info box moved to subheader */}
                          <div className="flex justify-between text-sm">
                            <span className="text-txt-secondary">Est. Gas</span>
                            <span className="font-semibold text-txt-primary">
                              {m.strategyDetails.estimatedGas ? `$${m.strategyDetails.estimatedGas}` : '<$0.01'}
                            </span>
                          </div>
                          {/* REMOVED: Collateral APY - duplicate of Projected APY shown at top */}
                        </div>

                        <button
                          onClick={async () => {
                            // Validate deposit amount
                            const depositAmount = m.strategyDetails.depositAmount;
                            if (!depositAmount || depositAmount <= 0) {
                              pushNotification({
                                title: 'Amount needed 💰',
                                body: 'How much do you want to deposit?'
                              });
                              return;
                            }

                            // Clear strategy buttons
                            setAvailableStrategies([]);

                            // For all strategy types: directly call approveProposal without intermediate card
                            // This creates a single-step flow
                            approveProposal(m.strategyDetails.id, depositAmount);
                          }}
                          disabled={
                            !m.strategyDetails.depositAmount ||
                            m.strategyDetails.depositAmount <= 0 ||
                            (m.strategyDetails.userBalance && parseFloat(m.strategyDetails.depositAmount) > parseFloat(m.strategyDetails.userBalance))
                          }
                          className="flex justify-center items-center w-full h-[40px] px-4 py-2 gap-2 flex-shrink-0 rounded-xl bg-brand-pink text-white font-bold hover:bg-[#D10780] disabled:bg-gray-400 disabled:cursor-not-allowed transition-all shadow-lg hover:shadow-xl"
                        >
                          {!m.strategyDetails.depositAmount || m.strategyDetails.depositAmount <= 0 ? (
                            'Enter amount to see earnings'
                          ) : (m.strategyDetails.userBalance && parseFloat(m.strategyDetails.depositAmount) > parseFloat(m.strategyDetails.userBalance)) ? (
                            `Insufficient balance (have ${m.strategyDetails.userBalance})`
                          ) : (
                            m.strategyDetails.strategyType === 'passive_lending' ?
                              `Earn $${((m.strategyDetails.depositAmount * m.strategyDetails.projAPY / 100)).toFixed(2)}/year` :
                              `Earn $${((m.strategyDetails.depositAmount * m.strategyDetails.projAPY / 100)).toFixed(2)}/year`
                          )}
                        </button>

                      </div>
                    )}
                    {/* REMOVED: Second confirmation card (m.proposalApproval) - now using single-step flow */}
                    {false && m.proposalApproval && (
                      <div className="mt-4 bg-bg-secondary border-2 border-border-light rounded-2xl p-6 max-w-xl shadow-xl">
                        <div className="flex items-center justify-between mb-4">
                          <div>
                            <h3 className="text-xl font-bold text-txt-primary">{m.proposalApproval.title}</h3>
                            <div className="text-sm text-txt-tertiary mt-1">{m.proposalApproval.chain} — {m.proposalApproval.strategy}</div>
                          </div>
                          <div className="text-right">
                            <div className="text-xs text-txt-tertiary">Projected APY</div>
                            <div className="text-2xl font-bold text-brand-pink">{m.proposalApproval.projAPY}%</div>
                          </div>
                        </div>

                        <div className="bg-bg-tertiary rounded-xl p-4 mb-4">
                          <div className={`grid ${m.proposalApproval.strategyType === 'leveraged_credit_account' ? 'grid-cols-2' : 'grid-cols-1'} gap-4`}>
                            <div>
                              <div className="text-xs text-txt-secondary mb-1">
                                {m.proposalApproval.strategyType === 'passive_lending' ? 'Deposit Amount' : 'Investment'}
                              </div>
                              <div className="text-lg font-semibold text-txt-primary">${m.proposalApproval.deposit.toFixed(2)}</div>
                            </div>
                            {m.proposalApproval.strategyType === 'leveraged_credit_account' && (
                              <div>
                                <div className="text-xs text-txt-secondary mb-1">Borrow</div>
                                <div className="text-lg font-semibold text-txt-primary">
                                  ${m.proposalApproval.borrow.toFixed(2)}
                                  <span className="text-sm text-txt-tertiary"> at {m.proposalApproval.borrowRate.toFixed(2)}%</span>
                                </div>
                              </div>
                            )}
                          </div>
                        </div>

                        <div className="space-y-3 mb-4">
                          {m.proposalApproval.strategyType === 'leveraged_credit_account' ? (
                            <>
                              <div className="flex justify-between items-center">
                                <span className="text-sm text-txt-secondary">Leverage</span>
                                <span className="text-lg font-bold text-brand-pink">{m.proposalApproval.leverage.toFixed(1)}x</span>
                              </div>
                              <div className="flex justify-between items-center">
                                <span className="text-sm text-txt-secondary">Health Factor</span>
                                <span className={`text-lg font-bold ${m.proposalApproval.healthFactor >= 1.5 ? 'text-brand-green' : 'text-yellow-600'}`}>
                                  {m.proposalApproval.healthFactor.toFixed(2)}x
                                </span>
                              </div>
                              {m.proposalApproval.liquidationPrice && (
                                <div className="flex justify-between items-center">
                                  <span className="text-sm text-txt-secondary">Liquidation Price</span>
                                  <span className="text-sm font-semibold text-txt-primary">${m.proposalApproval.liquidationPrice.toFixed(2)}</span>
                                </div>
                              )}
                            </>
                          ) : (
                            <div className="text-sm text-txt-secondary text-center py-2 bg-green-50 rounded-lg border border-green-200">
                              ✅ No liquidation risk — withdraw anytime
                            </div>
                          )}
                          <div className="flex justify-between items-center">
                            <span className="text-sm text-txt-secondary">Projected Earnings (30d)</span>
                            <span className="text-lg font-bold text-brand-green">${m.proposalApproval.net30d.toFixed(2)}</span>
                          </div>
                        </div>

                        {m.proposalApproval.strategyType === 'leveraged_credit_account' && m.proposalApproval.healthFactor < 1.5 && (
                          <div className="mb-4 p-3 rounded-lg bg-yellow-50 border border-yellow-200">
                            <div className="flex items-start gap-2">
                              <svg className="w-5 h-5 text-yellow-600 mt-0.5" fill="currentColor" viewBox="0 0 20 20">
                                <path fillRule="evenodd" d="M8.257 3.099c.765-1.36 2.722-1.36 3.486 0l5.58 9.92c.75 1.334-.213 2.98-1.742 2.98H4.42c-1.53 0-2.493-1.646-1.743-2.98l5.58-9.92zM11 13a1 1 0 11-2 0 1 1 0 012 0zm-1-8a1 1 0 00-1 1v3a1 1 0 002 0V6a1 1 0 00-1-1z" clipRule="evenodd" />
                              </svg>
                              <div className="flex-1">
                                <div className="text-sm font-semibold text-yellow-800">Lower Health Factor</div>
                                <div className="text-xs text-yellow-700 mt-1">This position has a health factor below 1.5x. Consider reducing leverage to lower liquidation risk.</div>
                              </div>
                            </div>
                          </div>
                        )}

                        <button
                          onClick={() => {
                            approveProposal(m.proposalApproval.id, m.proposalApproval.deposit);
                          }}
                          className="flex justify-center items-center w-full h-[40px] px-4 py-2 gap-2 flex-shrink-0 rounded-xl bg-brand-green text-white font-bold hover:bg-[#1EB050] transition-all shadow-lg hover:shadow-xl"
                        >
                          {m.proposalApproval.strategyType === 'passive_lending' ? 'Confirm Deposit' : 'Confirm & Open Position'}
                        </button>
                      </div>
                    )}
                  </div>
                ))}
              </div>

              {/* Quick reply cards - Above input */}
              {quickReplies.length > 0 && (
                <div className="grid grid-cols-2 sm:grid-cols-3 md:grid-cols-4 gap-2 mb-3 mt-3">
                  {quickReplies.map((q, idx) => (
                    <button
                      key={q.label}
                      onClick={async () => {
                        if (q.isStrategy) {
                          // Get balance from stored wallet token balances
                          const tokenSymbol = q.strategy.underlyingSymbol || 'USDC';
                          const userBalance = walletTokenBalances[tokenSymbol] || '0.00';
                          console.log(`💰 Using stored balance for ${tokenSymbol}:`, userBalance);

                          // Show strategy details inline in chat with balance
                          pushMessage('agent', `Here's what ${q.strategy.title} looks like:`, {
                            strategyDetails: {
                              ...q.strategy,
                              userBalance: userBalance
                            }
                          });
                        } else if (q.isAlert) {
                          // Create mandate to monitor for better rates
                          if (availableStrategies.length > 0) {
                            // Get the best strategy's details to create mandate
                            const bestStrategy = availableStrategies[0];

                            // Create mandate based on current search
                            const asset = bestStrategy.underlyingToken || 'USDC';
                            const currentBestAPY = bestStrategy.projAPY;

                            // Request notification permission
                            if ('Notification' in window && Notification.permission === 'default') {
                              Notification.requestPermission().then(permission => {
                                if (permission === 'granted') {
                                  pushMessage('agent', 'Nice! 🔔 Notifications enabled — I\'ll ping you when juicy yields pop up.');

                                  // Send a test notification
                                  setTimeout(() => {
                                    new Notification('Sigma - Alert Created! 🎯', {
                                      body: `Monitoring ${asset} opportunities. You'll be notified when rates improve above ${currentBestAPY + 2}% APY.`,
                                      icon: '/logo.png',
                                      badge: '/logo.png',
                                      tag: 'mandate-created'
                                    });
                                  }, 500);
                                } else if (permission === 'denied') {
                                  pushMessage('agent', 'No problem! I\'ll keep hunting for yields — check back anytime to see what I found.');
                                }
                              });
                            } else if (Notification.permission === 'granted') {
                              // Permission already granted, send test notification
                              setTimeout(() => {
                                new Notification('Sigma - Alert Created! 🎯', {
                                  body: `Monitoring ${asset} opportunities. You'll be notified when rates improve above ${currentBestAPY + 2}% APY.`,
                                  icon: '/logo.png',
                                  badge: '/logo.png',
                                  tag: 'mandate-created'
                                });
                              }, 500);
                            }

                            createMandateFromIntent({
                              asset,
                              minAPY: currentBestAPY + 2, // Look for 2% better than current best
                              maxLeverage: bestStrategy.maxLeverage || 10,
                              risk: bestStrategy.risk,
                              maxPosition: 10000
                            });

                            // Clear strategy buttons
                            setAvailableStrategies([]);

                            const notificationStatus = Notification.permission === 'granted'
                              ? 'I\'ll send you a browser notification'
                              : 'Check back here for updates';

                            pushMessage('agent', `All set! 🎯 I'm watching these opportunities for you. ${notificationStatus} when yields jump above ${currentBestAPY + 2}% or better options appear.`);
                          } else {
                            pushMessage('agent', 'Nothing to save yet! Search for opportunities first, then I can set up alerts for you.');
                          }
                        } else {
                          // Regular text-based quick reply
                          setInput(q.text);
                          handleSend(q.text);
                        }
                      }}
                      className={`flex flex-col items-center justify-center p-3 rounded-lg bg-bg-tertiary hover:bg-bg-elevated border border-border-default hover:border-brand-pink transition-all group ${q.isStrategy ? 'button-enter strategy-button' : ''}`}
                    >
                      <div className="mb-2 text-white" dangerouslySetInnerHTML={{ __html: q.iconSvg }}></div>
                      <div className="text-xs font-semibold text-txt-primary mb-0.5">{q.label}</div>
                      <div className="text-[10px] text-txt-tertiary text-center leading-tight">{q.description}</div>
                    </button>
                  ))}
                </div>
              )}

              {/* Input field at BOTTOM like normal chat */}
              <div className="border-t pt-4 mt-auto">
                <div className="flex gap-3">
                  <input
                    value={input}
                    onChange={(e)=>setInput(e.target.value)}
                    onKeyPress={(e) => e.key === 'Enter' && !isLoading && handleSend(input)}
                    placeholder="Type your investment goal or question..."
                    disabled={isLoading}
                    className="flex-1 h-[40px] px-4 py-2 rounded-xl border-2 border-border-default bg-bg-tertiary text-txt-primary placeholder-txt-tertiary focus:border-brand-pink focus:ring-2 focus:ring-brand-pink/20 text-base disabled:bg-bg-tertiary disabled:cursor-not-allowed transition-all outline-none"
                  />
                  <button
                    onClick={()=>handleSend(input)}
                    disabled={isLoading}
                    className="flex justify-center items-center w-[336px] h-[40px] px-4 py-2 gap-2 flex-shrink-0 rounded-xl bg-brand-pink text-white hover:bg-[#D10780] text-base font-bold disabled:bg-bg-tertiary disabled:text-txt-tertiary disabled:cursor-not-allowed transition-all shadow-lg hover:shadow-xl"
                  >
                    {isLoading ? (
                      <>
                        <svg className="animate-spin h-5 w-5" fill="none" viewBox="0 0 24 24">
                          <circle className="opacity-25" cx="12" cy="12" r="10" stroke="currentColor" strokeWidth="4"></circle>
                          <path className="opacity-75" fill="currentColor" d="M4 12a8 8 0 018-8V0C5.373 0 0 5.373 0 12h4zm2 5.291A7.962 7.962 0 014 12H0c0 3.042 1.135 5.824 3 7.938l3-2.647z"></path>
                        </svg>
                        Sending...
                      </>
                    ) : (
                      <>
                        <span>Send</span>
                        <svg className="w-5 h-5" fill="none" stroke="currentColor" viewBox="0 0 24 24">
                          <path strokeLinecap="round" strokeLinejoin="round" strokeWidth={2} d="M14 5l7 7m0 0l-7 7m7-7H3" />
                        </svg>
                      </>
                    )}
                  </button>
                </div>
              </div>
            </div>
          );
        }

        /* ----------------------------
           SignMandate (inline preview + modal)
           ----------------------------*/
        function SignMandatePanel({mandate}){
          const { signMandateWithWallet } = useApp();
          const [open,setOpen] = useState(false);
          const [loading,setLoading] = useState(false);

          if(!mandate) return null;

          const handleSign = async ()=>{
            setLoading(true);
            await signMandateWithWallet(mandate.id);
            setLoading(false);
            setOpen(false);
          }

          return (
            <div className="rounded-2xl bg-bg-secondary p-4 shadow-sm">
              <div className="flex items-start justify-between">
                <div>
                  <div className="text-sm font-semibold">Mandate preview</div>
                  <div className="text-xs text-txt-tertiary">Drafted from your conversation — edit or sign.</div>
                </div>
                <div className="flex gap-2">
                  <button onClick={()=>setOpen(true)} className="px-3 py-1 rounded bg-indigo-600 text-white text-sm">Sign</button>
                </div>
              </div>

              <div className="mt-3 grid grid-cols-2 gap-2">
                <div className="text-xs text-txt-tertiary">Asset</div><div className="font-medium">{mandate.asset}</div>
                <div className="text-xs text-txt-tertiary">Min APY</div><div className="font-medium">{mandate.minAPY}%</div>
                <div className="text-xs text-txt-tertiary">Max Leverage</div><div className="font-medium">{mandate.maxLeverage}x</div>
                <div className="text-xs text-txt-tertiary">Risk</div><div className="font-medium">{mandate.risk}</div>
                <div className="text-xs text-txt-tertiary">Max Position</div><div className="font-medium">${mandate.maxPosition}</div>
              </div>

              {/* modal simplified */}
              {open && (
                <div className="fixed inset-0 z-40 flex items-center justify-center bg-black/40">
                  <div className="w-full max-w-lg bg-bg-secondary rounded-2xl p-6">
                    <h3 className="text-lg font-semibold">Sign Mandate</h3>
                    <p className="text-sm text-txt-secondary mt-2">This signs an intent message — nothing will move without your approval.</p>

                    <div className="mt-4 flex gap-2 justify-end">
                      <button onClick={()=>setOpen(false)} className="px-3 py-2 rounded border">Cancel</button>
                      <button onClick={handleSign} disabled={loading} className={`px-3 py-2 rounded ${loading ? 'bg-indigo-300' : 'bg-indigo-600 text-white'}`}>{loading ? 'Signing...' : 'Sign & Activate'}</button>
                    </div>
                  </div>
                </div>
              )}
            </div>
          );
        }

        /* ----------------------------
           Proposal / Tx components (lightweight)
           ----------------------------*/
        function ProposalCard({p, onView}){
          return (
            <div className="rounded-lg border p-3 bg-bg-secondary">
              <div className="flex items-start justify-between">
                <div>
                  <div className="text-sm font-semibold">{p.title}</div>
                  <div className="text-xs text-txt-tertiary">{p.strategy} • {p.chain}</div>
                </div>
                <div className="text-right">
                  <div className="font-semibold">{p.projAPY}%</div>
                  <div className="text-xs text-txt-tertiary">{p.leverage}x</div>
                </div>
              </div>

              <div className="mt-3 flex items-center justify-between">
                <div className="text-xs text-txt-tertiary">Est. gas: ${p.estimatedGas}</div>
                <button onClick={()=>onView(p)} className="px-3 py-1 rounded bg-indigo-600 text-white text-sm">View</button>
              </div>
            </div>
          );
        }

        function ProposalDetailPanel({proposal}){
          const { approveProposal } = useApp();
          if(!proposal) return null;
          return (
            <div className="rounded-2xl bg-bg-secondary p-6 shadow-sm">
              <div className="flex items-center justify-between">
                <div>
                  <h3 className="text-lg font-semibold">{proposal.title}</h3>
                  <div className="text-xs text-txt-tertiary">{proposal.chain} — {proposal.strategy}</div>
                </div>
                <div className="text-right">
                  <div className="text-sm text-txt-tertiary">Projected APY</div>
                  <div className="text-2xl font-semibold">{proposal.projAPY}%</div>
                </div>
              </div>

              <div className="mt-4 grid grid-cols-1 md:grid-cols-2 gap-4">
                <div>
                  <Field label="Investment">${proposal.deposit}</Field>
                  <Field label="Borrow">${proposal.borrow} at {proposal.borrowRate}%</Field>
                  <Field label="Health Factor">{proposal.healthFactor}x</Field>
                </div>
                <div>
                  <div className="text-sm text-txt-tertiary">Projected net (30d)</div>
                  <div className="text-2xl font-semibold">${proposal.net30d}</div>

                  <div className="mt-4 flex gap-2 justify-end">
                    <button onClick={()=>approveProposal(proposal.id)} className="px-4 py-2 rounded bg-indigo-600 text-white">Approve & Sign</button>
                  </div>
                </div>
              </div>
            </div>
          );
        }

        function TxProgressPanel({txId}){
          // Only show when transaction is active - no empty state needed
          if(!txId) return null;
          return (
            <div className="rounded-2xl bg-bg-secondary p-4 shadow-sm">
              <div className="text-sm font-semibold">Transaction Progress</div>
              <div className="mt-2 text-xs text-txt-tertiary">Tx: <span className="font-mono">{txId}</span></div>
              <div className="mt-3 space-y-2">
                <div className="flex items-center justify-between"><div>Open credit account</div><div className="text-xs text-brand-green">✓</div></div>
                <div className="flex items-center justify-between"><div>Deposit collateral</div><div className="text-xs text-brand-green">✓</div></div>
                <div className="flex items-center justify-between"><div>Swap & Stake</div><div className="text-xs text-yellow-600">Pending</div></div>
              </div>
            </div>
          );
        }

        /* ----------------------------
           App logic (limited opportunities, chat-driven mandates)
           ----------------------------*/
        function FullFlowApp(){
          const templates = [
            { id: 'tmpl_stable', name: 'Stablecoin Yield (Conservative)', intentKeyword: 'stablecoins', asset: 'USDC', minAPY: 4.5, maxLeverage: 1.5, risk: 'Low', maxPosition: 5000 },
            { id: 'tmpl_eth_max', name: 'ETH Max Yield (Aggressive)', intentKeyword: 'eth', asset: 'wstETH', minAPY: 9, maxLeverage: 3, risk: 'High', maxPosition: 20000 },
            { id: 'tmpl_balanced', name: 'Balanced (Auto)', intentKeyword: 'balanced', asset: 'USDC', minAPY: 6.5, maxLeverage: 2, risk: 'Medium', maxPosition: 10000 },
          ];

          const [mandates, setMandates] = useState([]);
          const [activeMandate, setActiveMandate] = useState(null);
          const [proposals, setProposals] = useState([]); // limited to 3
          const [activeProposal, setActiveProposal] = useState(null);
          const [positions, setPositions] = useState([]);
          const [notifications, setNotifications] = useState([]);
          const [activeTx, setActiveTx] = useState(null);
          const [isScanning, setIsScanning] = useState(false);
          const [isSidebarCollapsed, setIsSidebarCollapsed] = useState(false);
          const [walletAddress, setWalletAddress] = useState(null);
          const [isWalletConnecting, setIsWalletConnecting] = useState(false);
          const [chatMessages, setChatMessages] = useState([
            { id: uid('m'), from: 'agent', text: "Hey! I\'m Sigma 👋 — your yield agent from Gearbox (0 hacks, 6 audits since 2021). I find high-APY opportunities for your idle tokens. Ready to earn?", showWalletConnect: !walletAddress }
          ]);

          function pushNotification(n){ const note = { id: uid('n'), ...n }; setNotifications(s=>[note,...s]); setTimeout(()=>setNotifications(s=>s.filter(x=>x.id!==note.id)),7000); }

          function pushChatMessage(from, text, extraData = {}){
            setChatMessages(m => [...m, { id: uid('m'), from, text, ...extraData }]);
          }

          // Wallet connection using window.ethereum (MetaMask)
          async function connectWallet() {
            if (!window.ethereum) {
              pushNotification({ title: 'Wallet not found', body: 'Please install MetaMask to connect your wallet.' });
              return;
            }

            setIsWalletConnecting(true);
            try {
              const accounts = await window.ethereum.request({ method: 'eth_requestAccounts' });
              const address = accounts[0];
              setWalletAddress(address);

              pushNotification({
                title: 'Wallet connected! 🔗',
                body: `${address.slice(0, 6)}...${address.slice(-4)} — Let's find you some yields`
              });

              // Trigger auto-analysis after successful connection
              if (window.onWalletConnected) {
                setTimeout(() => window.onWalletConnected(address), 500);
              }
            } catch (error) {
              console.error('Wallet connection error:', error);
              pushNotification({ title: 'Connection failed 😕', body: 'Couldn\'t connect to your wallet. Try again?' });
            } finally {
              setIsWalletConnecting(false);
            }
          }

          function disconnectWallet() {
            setWalletAddress(null);
            pushNotification({ title: 'Wallet disconnected 👋', body: 'See you next time!' });
          }

          // Auto-connect if already authorized
          React.useEffect(() => {
            if (window.ethereum) {
              window.ethereum.request({ method: 'eth_accounts' })
                .then(accounts => {
                  if (accounts.length > 0) {
                    setWalletAddress(accounts[0]);
                  }
                })
                .catch(console.error);

              // Listen for account changes
              window.ethereum.on('accountsChanged', (accounts) => {
                if (accounts.length > 0) {
                  setWalletAddress(accounts[0]);
                  pushNotification({ title: 'Account changed', body: 'Wallet account updated.' });
                } else {
                  setWalletAddress(null);
                }
              });
            }
          }, []);

          function createMandateFromIntent(template=null, opts={}){
            const base = template ? template : { asset: 'USDC', minAPY:6.5, maxLeverage:2, risk:'Medium', maxPosition:10000 };
            const m = {
              id: uid('mandate'),
              ...base,
              ...opts.freeText && { note: opts.freeText },
              signed: false,
              createdAt: Date.now(),
              expiresAt: Date.now()+1000*60*60*24*30,
            };
            setMandates(s=>[m,...s]);
            setActiveMandate(m);
            pushNotification({ title: 'Mandate created! 🎯', body: `${m.asset} strategy — ${m.risk} risk` });

            // NOTE: Proposals now come from real Gearbox SDK via API
            // generateMockProposals(m) is no longer needed
          }

          async function signMandateWithWallet(id){
            await new Promise(r=>setTimeout(r,700));
            setMandates(s=>s.map(m=> m.id===id? {...m, signed:true, signedAt:Date.now() }: m));
            pushNotification({ title: 'Mandate signed! ✅', body: 'I\'ll keep watch and find you the best yields' });
          }

          function generateMockProposals(mandate){
            // Show scanning state first
            setIsScanning(true);

            // produce up to 3 curated proposals tailored to the mandate (deterministic-ish)
            setTimeout(() => {
              const pool = [];
              if(mandate.asset.toLowerCase().includes('usdc')){
                pool.push({ id: uid('p'), title: 'USDC Yield Curve Pool', chain: 'Ethereum', strategy: 'Curve + Gearbox', projAPY: 6.8, collateralAPY: 2.5, deposit: Math.min(10000, mandate.maxPosition), borrow: 8000, leverage: 1.8, maxLeverage: mandate.maxLeverage, healthFactor:2.3, estimatedGas: 12, net30d: 42, borrowRate: 4.2 });
                pool.push({ id: uid('p'), title: 'Stable AAA Lending', chain: 'Base', strategy: 'Lending + leverage', projAPY: 7.1, collateralAPY: 2.1, deposit: Math.min(8000, mandate.maxPosition), borrow: 6000, leverage: 1.75, maxLeverage: mandate.maxLeverage, healthFactor:2.0, estimatedGas: 8, net30d: 38, borrowRate: 3.9 });
              }
              if(mandate.asset.toLowerCase().includes('wst') || mandate.asset.toLowerCase().includes('eth')){
                pool.push({ id: uid('p'), title: 'wstETH Lido Boost', chain: 'Ethereum', strategy: 'Lido + Curve', projAPY: 8.9, collateralAPY: 3.3, deposit: Math.min(10000, mandate.maxPosition), borrow: 15000, leverage: Math.min(2.8, mandate.maxLeverage), maxLeverage: mandate.maxLeverage, healthFactor:1.95, estimatedGas: 22, net30d: 65, borrowRate: 5.1 });
              }

              // ensure max 3 proposals and short-circuit duplicates
              const curated = pool.slice(0,3);
              setProposals(curated);
              setIsScanning(false);
              pushNotification({ title: 'Found some gems! 💎', body: `${curated.length} high-yield ${curated.length === 1 ? 'opportunity' : 'opportunities'} matching your criteria` });
            }, 2000); // Simulate scanning delay
          }

          function openProposal(p){ setActiveProposal(p); }

          async function approveProposal(id, depositAmount){
            const p = proposals.find(x=>x.id===id);
            if(!p) return;

            // Validate wallet connection
            if (!walletAddress) {
              pushNotification({ title: 'Wallet needed 🔗', body: 'Connect your wallet to continue' });
              return;
            }

            // Validate deposit amount
            if (!depositAmount || depositAmount <= 0) {
              pushNotification({ title: 'Invalid deposit', body: 'Please enter a valid deposit amount.' });
              return;
            }

            // Extract deposit parameters
            const poolAddress = p.poolAddress;
            const tokenAddress = p.underlyingToken;
            const tokenSymbol = p.underlyingSymbol || 'Token';
            const amount = depositAmount.toString();

            console.log('🚀 Starting real deposit transaction:', {
              pool: poolAddress,
              token: tokenAddress,
              symbol: tokenSymbol,
              amount,
              user: walletAddress
            });

            try {
              // Check ethers.js is loaded
              if (!window.ethers) {
                throw new Error('Ethers.js not loaded. Please refresh the page.');
              }

              // Check MetaMask/wallet is installed
              if (!window.ethereum) {
                throw new Error('Please install MetaMask or another Web3 wallet');
              }

              // Detect required chain based on token
              const PLASMA_CHAIN_ID = 9745; // Plasma's actual chain ID (not 146)
              const ETHEREUM_CHAIN_ID = 1;
              const PLASMA_USDT0_ADDRESS = '0xB8CE59FC3717ada4C02eaDF9682A9e934F625ebb';

              const requiredChainId = tokenAddress.toLowerCase() === PLASMA_USDT0_ADDRESS.toLowerCase()
                ? PLASMA_CHAIN_ID
                : ETHEREUM_CHAIN_ID;

              // Check current network (use eth_chainId to avoid provider caching issues)
              const currentChainIdHex = await window.ethereum.request({ method: 'eth_chainId' });
              const currentChainId = parseInt(currentChainIdHex, 16);
              console.log(`🌐 Current network: ${currentChainId}, Required: ${requiredChainId}`);

              // Switch network if needed
              if (currentChainId !== requiredChainId) {
                pushNotification({
                  title: 'Switching network',
                  body: `Please approve network switch to ${requiredChainId === PLASMA_CHAIN_ID ? 'Plasma' : 'Ethereum'}`
                });

                try {
                  // Request network switch
                  await window.ethereum.request({
                    method: 'wallet_switchEthereumChain',
                    params: [{ chainId: `0x${requiredChainId.toString(16)}` }],
                  });

                  console.log(`✅ Switched to chain ${requiredChainId}`);

                  // Wait for network switch to complete
                  await new Promise(resolve => setTimeout(resolve, 1500));
                } catch (switchError) {
                  // Network doesn't exist, try to add it (only for Plasma)
                  if (switchError.code === 4902 && requiredChainId === PLASMA_CHAIN_ID) {
                    await window.ethereum.request({
                      method: 'wallet_addEthereumChain',
                      params: [{
                        chainId: `0x${PLASMA_CHAIN_ID.toString(16)}`,
                        chainName: 'Plasma',
                        nativeCurrency: {
                          name: 'Ethereum',
                          symbol: 'ETH',
                          decimals: 18,
                        },
                        rpcUrls: ['https://rpc.plasma.to'],
                        blockExplorerUrls: ['https://explorer.plasma.to'],
                      }],
                    });
                    console.log(`✅ Added and switched to Plasma chain`);
                    await new Promise(resolve => setTimeout(resolve, 1500));
                  } else {
                    throw switchError;
                  }
                }
              }

              // Create provider AFTER network switch
              // For Plasma, use JsonRpcProvider with direct RPC to avoid caching issues
              let provider, signer;

              if (requiredChainId === PLASMA_CHAIN_ID) {
                // Use direct Plasma RPC for reliable connection
                console.log('🔗 Using direct Plasma RPC provider for reliability');
                provider = new ethers.providers.JsonRpcProvider('https://rpc.plasma.to');
                signer = new ethers.providers.Web3Provider(window.ethereum).getSigner();
              } else {
                // For Ethereum mainnet, use Web3Provider
                provider = new ethers.providers.Web3Provider(window.ethereum);
                signer = provider.getSigner();
              }

              // Verify we're on the correct network now
              const finalNetwork = await provider.getNetwork();
              console.log(`✅ Final network after switch: ${finalNetwork.chainId}`);

              if (finalNetwork.chainId !== requiredChainId) {
                throw new Error(`Network switch failed. Expected chain ${requiredChainId}, but on chain ${finalNetwork.chainId}. Please manually switch to ${requiredChainId === PLASMA_CHAIN_ID ? 'Plasma' : 'Ethereum'} network.`);
              }

              // Log transaction details for debugging
              console.log('📝 Transaction details:', {
                tokenAddress,
                poolAddress,
                tokenSymbol,
                chainId: finalNetwork.chainId,
                userAddress: walletAddress
              });

              // ERC20 ABI for token interactions
              const erc20Abi = [
                'function decimals() view returns (uint8)',
                'function allowance(address owner, address spender) view returns (uint256)',
                'function approve(address spender, uint256 amount) returns (bool)',
              ];

              // Pool ABI for deposit
              const poolAbi = [
                'function depositWithReferral(uint256 assets, address receiver, uint256 referralCode) returns (uint256)',
              ];

              // Step 1: Verify token contract exists
              console.log(`🔍 Verifying token contract exists at ${tokenAddress}...`);
              const tokenCode = await provider.getCode(tokenAddress);
              console.log(`📜 Token contract code length: ${tokenCode.length} (should be > 2 if contract exists)`);

              if (tokenCode === '0x') {
                throw new Error(`Token contract not found at ${tokenAddress} on chain ${finalNetwork.chainId}. This token may not exist on this network.`);
              }

              // Step 2: Get token decimals
              console.log(`🔍 Calling decimals() on token ${tokenAddress}...`);
              const tokenContract = new ethers.Contract(tokenAddress, erc20Abi, provider); // Use provider first for read-only
              const decimals = await tokenContract.decimals();
              console.log(`💰 Token decimals: ${decimals}`);

              // Step 2.5: Check user's token balance BEFORE approval
              const erc20BalanceAbi = ['function balanceOf(address owner) view returns (uint256)'];
              const tokenContractBalance = new ethers.Contract(tokenAddress, erc20BalanceAbi, provider);
              const userBalance = await tokenContractBalance.balanceOf(walletAddress);
              console.log(`💰 User balance: ${userBalance.toString()}`);

              // Convert amount to wei for comparison
              const amountWei = ethers.utils.parseUnits(amount, decimals);
              console.log(`💰 Amount in wei: ${amountWei.toString()}`);

              // Validate balance before proceeding
              if (userBalance.isZero()) {
                throw new Error(`You have 0 ${tokenSymbol}. Please acquire some ${tokenSymbol} before depositing.`);
              }

              if (userBalance.lt(amountWei)) {
                const userBalanceFormatted = ethers.utils.formatUnits(userBalance, decimals);
                throw new Error(`Insufficient balance. You have ${userBalanceFormatted} ${tokenSymbol}, but trying to deposit ${amount} ${tokenSymbol}.`);
              }

              // Step 3: Check existing allowance
              const currentAllowance = await tokenContract.allowance(walletAddress, poolAddress);
              console.log(`✅ Current allowance: ${currentAllowance.toString()}`);

              let approvalTx;

              // Step 4: Approve if needed (use infinite approval for gas savings)
              if (currentAllowance.lt(amountWei)) {
                pushNotification({ title: 'Approval required', body: `Approving ${tokenSymbol} for deposit...` });
                console.log('🔐 Approving pool for infinite amount...');

                // Connect signer for write operations
                const tokenContractWithSigner = tokenContract.connect(signer);
                const maxUint256 = ethers.constants.MaxUint256;
                approvalTx = await tokenContractWithSigner.approve(poolAddress, maxUint256);

                console.log(`⏳ Approval pending: ${approvalTx.hash}`);
                pushNotification({ title: 'Waiting for approval', body: `Transaction: ${approvalTx.hash.slice(0, 10)}...` });

                // Wait for approval confirmation
                await approvalTx.wait();
                console.log(`✅ Approval confirmed: ${approvalTx.hash}`);
                pushNotification({ title: 'Approval confirmed', body: 'Now depositing...' });
              } else {
                console.log('✅ Sufficient allowance already exists');
              }

              // Step 5: Deposit into pool using depositWithReferral
              console.log('💸 Depositing into pool...');
              pushNotification({ title: 'Deposit starting', body: `Depositing ${amount} ${tokenSymbol}...` });

              const poolContract = new ethers.Contract(poolAddress, poolAbi, signer);
              const depositTx = await poolContract.depositWithReferral(
                amountWei,
                walletAddress,
                0 // referral code
              );

              setActiveTx(depositTx.hash);
              setProposals([]); // clear feed after user commits (clean UX)
              console.log(`⏳ Deposit pending: ${depositTx.hash}`);
              pushNotification({ title: 'Deposit submitted', body: `Transaction: ${depositTx.hash.slice(0, 10)}...` });

              // Wait for deposit confirmation
              const receipt = await depositTx.wait();
              console.log(`✅ Deposit confirmed: ${depositTx.hash}`);

              // Step 6: Parse shares from Transfer event logs
              const transferEventSignature = '0xddf252ad1be2c89b69c2b068fc378daa952ba7f163c4a11628f55a4df523b3ef';
              const transferLog = receipt.logs.find(
                (log) =>
                  log.topics[0] === transferEventSignature &&
                  log.topics[1] === '0x0000000000000000000000000000000000000000000000000000000000000000' && // from 0x0
                  log.topics[2]?.toLowerCase().includes(walletAddress.toLowerCase().slice(2)) // to user
              );

              let shares = '0';
              if (transferLog && transferLog.data) {
                const sharesWei = ethers.BigNumber.from(transferLog.data);
                shares = ethers.utils.formatUnits(sharesWei, decimals);
                console.log(`🎉 Shares received: ${shares}`);
              } else {
                console.warn('⚠️ Could not parse shares from logs');
              }

              // Create position
              const pos = {
                id: uid('pos'),
                title: p.title,
                value: depositAmount,
                healthFactor: '∞', // Passive lending has no liquidation risk
                txId: depositTx.hash,
                shares: shares
              };
              setPositions(s=>[pos,...s]);
              pushNotification({
                title: 'Deposit successful!',
                body: `Received ${parseFloat(shares).toFixed(4)} pool tokens.`
              });

              // Add success message to chat with clickable dashboard link
              pushChatMessage('agent', 'You\'re in! 🎉 Your position is now earning. Track your yields on the', {
                successLinks: [
                  {
                    url: 'https://app.gearbox.fi/dashboard',
                    text: 'Gearbox Dashboard →'
                  },
                  {
<<<<<<< HEAD
                    url: 'https://t.me/sigma_gear_bot',
=======
                    url: 'https://t.me/sigmagear_bot',
>>>>>>> 663a984d
                    text: 'Sigmatic Bot on Telegram'
                  }
                ]
              });

              setTimeout(()=> setActiveTx(null), 2000);

            } catch (error) {
              console.error('❌ Deposit transaction failed:', error);
              setActiveTx(null);

              // Check if user rejected the transaction
              const isUserRejection = error.code === 4001 ||
                                     error.code === 'ACTION_REJECTED' ||
                                     error.message?.toLowerCase().includes('user rejected') ||
                                     error.message?.toLowerCase().includes('user denied');

              if (isUserRejection) {
                // Show inline retry message in chat
                pushChatMessage('agent', 'Transaction cancelled. No worries! Want to try again?', {
                  retryAction: {
                    strategyId: id,
                    depositAmount: depositAmount,
                    buttonText: 'Retry Transaction'
                  }
                });
              } else {
                // Show error notification for other failures
                pushNotification({
                  title: 'Transaction failed',
                  body: error.message || 'Please try again'
                });
              }
            }
          }

          function closePosition(id){ setPositions(s=>s.filter(p=>p.id!==id)); pushNotification({ title: 'Position closed', body: 'Closed successfully.' }); }

          const value = useMemo(()=>({
            templates,
            createMandateFromIntent,
            mandates,
            signMandateWithWallet,
            proposals,
            openProposal,
            approveProposal,
            positions,
            closePosition,
            notifications,
            pushNotification,
            isScanning,
            activeMandate,
            walletAddress,
            connectWallet,
            disconnectWallet,
            isWalletConnecting,
            setProposals,
            chatMessages,
            pushChatMessage,
            setChatMessages
          }), [templates, mandates, proposals, positions, notifications, isScanning, activeMandate, walletAddress, isWalletConnecting, chatMessages]);

          return (
            <AppContext.Provider value={value}>
              <div className="min-h-screen bg-bg-primary py-10">
                <div className="max-w-7xl mx-auto px-4">
                  {/* Header with Wallet Connection */}
                  <div className="mb-6 flex items-center justify-between max-w-5xl mx-auto">
                    <div className="flex items-center gap-3">
                      {/* Robot Logo */}
                      <div className="flex-shrink-0">
                        <img src="/logo.png" alt="Sigma Logo" className="w-12 h-12" />
                      </div>
                      <div>
                        <div className="text-2xl font-bold text-brand-pink">Sigma</div>
                        <div className="text-xs text-txt-tertiary">The High-Yield Lending Specialist</div>
                      </div>
                    </div>

                    {/* Wallet Status Display (connected only) */}
                    {walletAddress && (
                      <div className="flex items-center gap-3">
                        <div className="px-4 py-2 rounded-lg bg-bg-elevated border border-border-default text-sm font-medium text-brand-green flex items-center gap-2">
                          <div className="w-2 h-2 rounded-full bg-brand-green"></div>
                          {walletAddress.slice(0, 6)}...{walletAddress.slice(-4)}
                        </div>
                        <button
                          onClick={disconnectWallet}
                          className="flex justify-center items-center h-[40px] px-4 py-2 gap-2 flex-shrink-0 rounded-lg bg-bg-secondary border border-border-default hover:bg-bg-tertiary text-sm font-medium text-txt-primary"
                        >
                          Disconnect
                        </button>
                      </div>
                    )}
                  </div>

                  {/* FULL-WIDTH CHAT-FIRST LAYOUT */}
                  <div className="max-w-5xl mx-auto space-y-6">
                    {/* Chat Interface - Primary, Full Width */}
                    <div className="min-h-[600px]">
                      <ChatPanel />
                    </div>

                    {/* Mandate Preview - HIDDEN (mandates now work in background) */}
                    {/* {activeMandate && (
                      <SignMandatePanel mandate={activeMandate} />
                    )} */}

                    {/* Strategies Section - HIDDEN (now shown as quick reply buttons in chat) */}
                    {false && (
                    <div className="space-y-4">
                    <div id="strategies-section" className="rounded-2xl p-4 bg-bg-secondary shadow-sm">
                      <div className="flex items-center justify-between mb-4">
                        <div>
                          <h3 className="text-lg font-semibold">Strategies for You</h3>
                          <p className="text-xs text-txt-tertiary">
                            {proposals.length > 0
                              ? `${proposals.length} high-yield opportunities ready to review`
                              : activeMandate
                                ? 'Finding the best matches for your mandate...'
                                : 'Create a mandate to start finding opportunities'}
                          </p>
                        </div>
                        {proposals.length > 0 && (
                          <div className="flex items-center gap-2">
                            <div className="w-2 h-2 rounded-full bg-bg-elevated0"></div>
                            <div className="text-xs text-txt-tertiary">Last scan: just now</div>
                          </div>
                        )}
                      </div>

                      {proposals.length > 0 ? (
                        <div className="grid grid-cols-1 md:grid-cols-3 gap-3">
                          {proposals.map(p => <ProposalCard key={p.id} p={p} onView={openProposal} />)}
                        </div>
                      ) : (
                        <OpportunityEmptyState
                          hasMandate={!!activeMandate}
                          isScanning={isScanning}
                          onCreateMandate={() => {
                            // Focus on the input field in chat
                            pushNotification({ title: 'Getting started', body: 'Use the assistant to describe your investment goals.' });
                          }}
                        />
                      )}
                    </div>
                    </div>
                    )}
                    {/* End of hidden strategies section */}

                    {activeProposal && <ProposalDetailPanel proposal={activeProposal} />}

                    {/* Transaction Progress and Positions - only show when active */}
                    <div className="space-y-4">
                      {activeTx && <TxProgressPanel txId={activeTx} />}

                      {/* HIDDEN: Active Positions section with mock data */}
                      {false && positions.length > 0 && (
                        <div className="rounded-2xl bg-bg-secondary p-4 shadow-sm">
                          <div className="flex items-center justify-between mb-3">
                            <div className="text-sm font-semibold">Active Positions</div>
                            <div className="text-xs text-txt-tertiary">{positions.length} position{positions.length !== 1 ? 's' : ''}</div>
                          </div>
                          <div className="space-y-3">
                            {positions.map(p => (
                              <div key={p.id} className="flex items-center justify-between border rounded-lg p-3 hover:border-gray-300 transition-colors">
                                <div>
                                  <div className="text-sm font-semibold">{p.title}</div>
                                  <div className="text-xs text-txt-tertiary">Value: ${p.value.toLocaleString()} • Health: {p.healthFactor}x</div>
                                </div>
                                <div className="flex gap-2">
                                  <button onClick={()=>closePosition(p.id)} className="px-3 py-1.5 rounded-lg border border-border-default hover:border-red-300 hover:bg-red-50 text-sm transition-colors">Close</button>
                                </div>
                              </div>
                            ))}
                          </div>
                        </div>
                      )}
                    </div>
                  </div>

                  {/* Notifications */}
                  <div className="fixed right-6 bottom-6 w-96 space-y-3 z-50">
                    {/** Simple notifications list */}
                    {value.notifications && value.notifications.map(n => (
                      <div key={n.id} className="rounded-lg border border-border-default bg-bg-secondary p-3 shadow-lg">
                        <div className="flex items-start justify-between">
                          <div>
                            <div className="text-sm font-semibold text-txt-primary">{n.title}</div>
                            <div className="text-xs text-txt-secondary mt-1">{n.body}</div>
                          </div>
                        </div>
                      </div>
                    ))}
                  </div>
                </div>
              </div>
            </AppContext.Provider>
          );
        }

        // Wait for ethers to load, then initialize web3 config
        let initAttempts = 0;
        const MAX_INIT_ATTEMPTS = 50; // 5 seconds max

        function initializeWeb3Config() {
          initAttempts++;

          if (typeof window.initWeb3 === 'function' && window.ethers) {
            try {
              window.web3Config = window.initWeb3();
              console.log('✅ Web3 config initialized with ethers.js after', initAttempts, 'attempts');
            } catch (error) {
              console.error('❌ Failed to initialize web3 config:', error);
            }
          } else if (initAttempts < MAX_INIT_ATTEMPTS) {
            if (initAttempts === 1) {
              console.log('⏳ Waiting for ethers.js to load...');
            }
            setTimeout(initializeWeb3Config, 100); // Retry in 100ms
          } else {
            console.error('❌ Ethers.js failed to load after 5 seconds');
            console.log('window.ethers:', window.ethers);
          }
        }

        // Start initialization check
        initializeWeb3Config();

        // Render the app (will work without wallet initially, lazy-load config on deposit)
        const root = createRoot(document.getElementById('root'));
        root.render(
            <StrictMode>
                <FullFlowApp />
            </StrictMode>
        );
    </script>
</body>
</html><|MERGE_RESOLUTION|>--- conflicted
+++ resolved
@@ -1553,11 +1553,7 @@
                     text: 'Gearbox Dashboard →'
                   },
                   {
-<<<<<<< HEAD
-                    url: 'https://t.me/sigma_gear_bot',
-=======
                     url: 'https://t.me/sigmagear_bot',
->>>>>>> 663a984d
                     text: 'Sigmatic Bot on Telegram'
                   }
                 ]
